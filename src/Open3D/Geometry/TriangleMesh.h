// ----------------------------------------------------------------------------
// -                        Open3D: www.open3d.org                            -
// ----------------------------------------------------------------------------
// The MIT License (MIT)
//
// Copyright (c) 2018 www.open3d.org
//
// Permission is hereby granted, free of charge, to any person obtaining a copy
// of this software and associated documentation files (the "Software"), to deal
// in the Software without restriction, including without limitation the rights
// to use, copy, modify, merge, publish, distribute, sublicense, and/or sell
// copies of the Software, and to permit persons to whom the Software is
// furnished to do so, subject to the following conditions:
//
// The above copyright notice and this permission notice shall be included in
// all copies or substantial portions of the Software.
//
// THE SOFTWARE IS PROVIDED "AS IS", WITHOUT WARRANTY OF ANY KIND, EXPRESS OR
// IMPLIED, INCLUDING BUT NOT LIMITED TO THE WARRANTIES OF MERCHANTABILITY,
// FITNESS FOR A PARTICULAR PURPOSE AND NONINFRINGEMENT. IN NO EVENT SHALL THE
// AUTHORS OR COPYRIGHT HOLDERS BE LIABLE FOR ANY CLAIM, DAMAGES OR OTHER
// LIABILITY, WHETHER IN AN ACTION OF CONTRACT, TORT OR OTHERWISE, ARISING
// FROM, OUT OF OR IN CONNECTION WITH THE SOFTWARE OR THE USE OR OTHER DEALINGS
// IN THE SOFTWARE.
// ----------------------------------------------------------------------------

#pragma once

#include <Eigen/Core>
#include <memory>
#include <numeric>
#include <tuple>
#include <unordered_map>
#include <unordered_set>
#include <vector>

#include "Open3D/Geometry/Image.h"
#include "Open3D/Geometry/MeshBase.h"
#include "Open3D/Utility/Helper.h"

namespace open3d {
namespace geometry {

class PointCloud;
class TetraMesh;

/// \class TriangleMesh
///
/// \brief Triangle mesh contains vertices and triangles represented by the
/// indices to the vertices.
///
/// Optionally, the mesh may also contain triangle normals, vertex normals and
/// vertex colors.
class TriangleMesh : public MeshBase {
public:
    /// \brief Default Constructor.
    TriangleMesh() : MeshBase(Geometry::GeometryType::TriangleMesh) {}
    /// \brief Parameterized Constructor.
    ///
    /// \param vertices list of vertices.
    /// \param triangles list of triangles.
    TriangleMesh(const std::vector<Eigen::Vector3d> &vertices,
                 const std::vector<Eigen::Vector3i> &triangles)
        : MeshBase(Geometry::GeometryType::TriangleMesh, vertices),
          triangles_(triangles) {}
    ~TriangleMesh() override {}

public:
    virtual TriangleMesh &Clear() override;
    virtual TriangleMesh &Transform(
            const Eigen::Matrix4d &transformation) override;
    virtual TriangleMesh &Rotate(const Eigen::Matrix3d &R,
                                 bool center = true) override;

public:
    TriangleMesh &operator+=(const TriangleMesh &mesh);
    TriangleMesh operator+(const TriangleMesh &mesh) const;

    /// Returns `true` if the mesh contains triangles.
    bool HasTriangles() const {
        return vertices_.size() > 0 && triangles_.size() > 0;
    }

    /// Returns `true` if the mesh contains triangle normals.
    bool HasTriangleNormals() const {
        return HasTriangles() && triangles_.size() == triangle_normals_.size();
    }

    /// Returns `true` if the mesh contains adjacency normals.
    bool HasAdjacencyList() const {
        return vertices_.size() > 0 &&
               adjacency_list_.size() == vertices_.size();
    }

    bool HasTriangleUvs() const {
        return HasTriangles() && triangle_uvs_.size() == 3 * triangles_.size();
    }

<<<<<<< HEAD
    /// Returns `true` if the mesh has texture.
    bool HasTexture() const { return !texture_.IsEmpty(); }
=======
    bool HasTextures() const {
        bool is_all_texture_valid = std::accumulate(
                textures_.begin(), textures_.end(), true,
                [](bool a, const Image &b) { return a && !b.IsEmpty(); });
        return !textures_.empty() && is_all_texture_valid;
    }

    bool HasTriangleMaterialIds() const {
        return HasTriangles() &&
               triangle_material_ids_.size() == triangles_.size();
    }
>>>>>>> 304fc18b

    /// Normalize both triangle normals and vertex normals to length 1.
    TriangleMesh &NormalizeNormals() {
        MeshBase::NormalizeNormals();
        for (size_t i = 0; i < triangle_normals_.size(); i++) {
            triangle_normals_[i].normalize();
            if (std::isnan(triangle_normals_[i](0))) {
                triangle_normals_[i] = Eigen::Vector3d(0.0, 0.0, 1.0);
            }
        }
        return *this;
    }

    /// \brief Function to compute triangle normals, usually called before
    /// rendering.
    TriangleMesh &ComputeTriangleNormals(bool normalized = true);

    /// \brief Function to compute vertex normals, usually called before
    /// rendering.
    TriangleMesh &ComputeVertexNormals(bool normalized = true);

    /// \brief Function to compute adjacency list, call before adjacency list is
    /// needed.
    TriangleMesh &ComputeAdjacencyList();

    /// \brief Function that removes duplicated verties, i.e., vertices that
    /// have identical coordinates.
    TriangleMesh &RemoveDuplicatedVertices();

    /// \brief Function that removes duplicated triangles, i.e., removes
    /// triangles that reference the same three vertices, independent of their
    /// order.
    TriangleMesh &RemoveDuplicatedTriangles();

    /// \brief This function removes vertices from the triangle mesh that are
    /// not referenced in any triangle of the mesh.
    TriangleMesh &RemoveUnreferencedVertices();

    /// \brief Function that removes degenerate triangles, i.e., triangles that
    /// reference a single vertex multiple times in a single triangle.
    ///
    /// They are usually the product of removing duplicated vertices.
    TriangleMesh &RemoveDegenerateTriangles();

    /// \brief Function that removes all non-manifold edges, by successively
    /// deleting triangles with the smallest surface area adjacent to the
    /// non-manifold edge until the number of adjacent triangles to the edge is
    /// `<= 2`.
    TriangleMesh &RemoveNonManifoldEdges();

    /// \brief Function that will merge close by vertices to a single one.
    /// The vertex position, normal and color will be the average of the
    /// vertices.
    ///
    /// \param eps defines the maximum distance of close by vertices.
    /// This function might help to close triangle soups.
    TriangleMesh &MergeCloseVertices(double eps);

    /// \brief Function to sharpen triangle mesh.
    ///
    /// The output value ($v_o$) is the input value ($v_i$) plus strength times
    /// the input value minus the sum of he adjacent values. $v_o = v_i x
    /// strength (v_i * |N| - \sum_{n \in N} v_n)$.
    ///
    /// \param number_of_iterations defines the number of repetitions
    /// of this operation.
    /// \param strength - The strength of the filter.
    std::shared_ptr<TriangleMesh> FilterSharpen(
            int number_of_iterations,
            double strength,
            FilterScope scope = FilterScope::All) const;

    /// \brief Function to smooth triangle mesh with simple neighbour average.
    ///
    /// $v_o = \frac{v_i + \sum_{n \in N} v_n)}{|N| + 1}$, with $v_i$
    /// being the input value, $v_o$ the output value, and $N$ is the
    /// set of adjacent neighbours.
    ///
    /// \param number_of_iterations defines the number of repetitions
    /// of this operation.
    std::shared_ptr<TriangleMesh> FilterSmoothSimple(
            int number_of_iterations,
            FilterScope scope = FilterScope::All) const;

    /// \brief Function to smooth triangle mesh using Laplacian.
    ///
    /// $v_o = v_i \cdot \lambda (sum_{n \in N} w_n v_n - v_i)$,
    /// with $v_i$ being the input value, $v_o$ the output value, $N$ is the
    /// set of adjacent neighbours, $w_n$ is the weighting of the neighbour
    /// based on the inverse distance (closer neighbours have higher weight),
    ///
    /// \param number_of_iterations defines the number of repetitions
    /// of this operation.
    /// \param lambda is the smoothing parameter.
    std::shared_ptr<TriangleMesh> FilterSmoothLaplacian(
            int number_of_iterations,
            double lambda,
            FilterScope scope = FilterScope::All) const;

    /// \brief Function to smooth triangle mesh using method of Taubin,
    /// "Curve and Surface Smoothing Without Shrinkage", 1995.
    /// Applies in each iteration two times FilterSmoothLaplacian, first
    /// with lambda and second with mu as smoothing parameter.
    /// This method avoids shrinkage of the triangle mesh.
    ///
    /// \param number_of_iterations defines the number of repetitions
    /// of this operation.
    /// \param lambda is the filter parameter
    /// \param mu is the filter parameter
    std::shared_ptr<TriangleMesh> FilterSmoothTaubin(
            int number_of_iterations,
            double lambda = 0.5,
            double mu = -0.53,
            FilterScope scope = FilterScope::All) const;

    /// Function that computes the Euler-Poincaré characteristic, i.e.,
    /// V + F - E, where V is the number of vertices, F is the number
    /// of triangles, and E is the number of edges.
    int EulerPoincareCharacteristic() const;

    /// Function that returns the non-manifold edges of the triangle mesh.
    /// If \param allow_boundary_edges is set to false, than also boundary
    /// edges are returned
    std::vector<Eigen::Vector2i> GetNonManifoldEdges(
            bool allow_boundary_edges = true) const;

    /// Function that checks if the given triangle mesh is edge-manifold.
    /// A mesh is edge­-manifold if each edge is bounding either one or two
    /// triangles. If allow_boundary_edges is set to false, then this function
    /// returns false if there exists boundary edges.
    bool IsEdgeManifold(bool allow_boundary_edges = true) const;

    /// Function that returns a list of non-manifold vertex indices.
    /// A vertex is manifold if its star is edge‐manifold and edge‐connected.
    /// (Two or more faces connected only by a vertex and not by an edge.)
    std::vector<int> GetNonManifoldVertices() const;

    /// Function that checks if all vertices in the triangle mesh are manifold.
    /// A vertex is manifold if its star is edge‐manifold and edge‐connected.
    /// (Two or more faces connected only by a vertex and not by an edge.)
    bool IsVertexManifold() const;

    /// Function that returns a list of triangles that are intersecting the
    /// mesh.
    std::vector<Eigen::Vector2i> GetSelfIntersectingTriangles() const;

    /// Function that tests if the triangle mesh is self-intersecting.
    /// Tests each triangle pair for intersection.
    bool IsSelfIntersecting() const;

    /// Function that tests if the bounding boxes of the triangle meshes are
    /// intersecting.
    bool IsBoundingBoxIntersecting(const TriangleMesh &other) const;

    /// Function that tests if the triangle mesh intersects another triangle
    /// mesh. Tests each triangle against each other triangle.
    bool IsIntersecting(const TriangleMesh &other) const;

    /// Function that tests if the given triangle mesh is orientable, i.e.
    /// the triangles can oriented in such a way that all normals point
    /// towards the outside.
    bool IsOrientable() const;

    /// Function that tests if the given triangle mesh is watertight by
    /// checking if it is vertex manifold and edge-manifold with no boundary
    /// edges, but not self-intersecting.
    bool IsWatertight() const;

    /// If the mesh is orientable then this function rearranges the
    /// triangles such that all normals point towards the
    /// outside/inside.
    bool OrientTriangles();

    /// Function that returns a map from edges (vertex0, vertex1) to the
    /// triangle indices the given edge belongs to.
    std::unordered_map<Eigen::Vector2i,
                       std::vector<int>,
                       utility::hash_eigen::hash<Eigen::Vector2i>>
    GetEdgeToTrianglesMap() const;

    /// Function that returns a map from edges (vertex0, vertex1) to the
    /// vertex (vertex2) indices the given edge belongs to.
    std::unordered_map<Eigen::Vector2i,
                       std::vector<int>,
                       utility::hash_eigen::hash<Eigen::Vector2i>>
    GetEdgeToVerticesMap() const;

    /// Function that computes the area of a mesh triangle
    static double ComputeTriangleArea(const Eigen::Vector3d &p0,
                                      const Eigen::Vector3d &p1,
                                      const Eigen::Vector3d &p2);

    /// Function that computes the area of a mesh triangle identified by the
    /// triangle index
    double GetTriangleArea(size_t triangle_idx) const;

    static inline Eigen::Vector3i GetOrderedTriangle(int vidx0,
                                                     int vidx1,
                                                     int vidx2) {
        if (vidx0 > vidx2) {
            std::swap(vidx0, vidx2);
        }
        if (vidx0 > vidx1) {
            std::swap(vidx0, vidx1);
        }
        if (vidx1 > vidx2) {
            std::swap(vidx1, vidx2);
        }
        return Eigen::Vector3i(vidx0, vidx1, vidx2);
    }

    /// Function that computes the surface area of the mesh, i.e. the sum of
    /// the individual triangle surfaces.
    double GetSurfaceArea() const;

    /// Function that computes the surface area of the mesh, i.e. the sum of
    /// the individual triangle surfaces.
    double GetSurfaceArea(std::vector<double> &triangle_areas) const;

    /// Function that computes the plane equation from the three points.
    /// If the three points are co-linear, then this function returns the
    /// invalid plane (0, 0, 0, 0).
    static Eigen::Vector4d ComputeTrianglePlane(const Eigen::Vector3d &p0,
                                                const Eigen::Vector3d &p1,
                                                const Eigen::Vector3d &p2);

    /// Function that computes the plane equation of a mesh triangle identified
    /// by the triangle index.
    Eigen::Vector4d GetTrianglePlane(size_t triangle_idx) const;

    /// Helper function to get an edge with ordered vertex indices.
    static inline Eigen::Vector2i GetOrderedEdge(int vidx0, int vidx1) {
        return Eigen::Vector2i(std::min(vidx0, vidx1), std::max(vidx0, vidx1));
    }

    /// Function to sample \param number_of_points points uniformly from the
    /// mesh.
    std::shared_ptr<PointCloud> SamplePointsUniformlyImpl(
            size_t number_of_points,
            std::vector<double> &triangle_areas,
            double surface_area,
            bool use_triangle_normal);

    /// Function to sample \param number_of_points points uniformly from the
<<<<<<< HEAD
    /// mesh.
=======
    /// mesh. \param use_triangle_normal Set to true to assign the triangle
    /// normals to the returned points instead of the interpolated vertex
    /// normals. The triangle normals will be computed and added to the mesh
    /// if necessary.
>>>>>>> 304fc18b
    std::shared_ptr<PointCloud> SamplePointsUniformly(
            size_t number_of_points, bool use_triangle_normal = false);

    /// Function to sample number_of_points points (blue noise).
    /// Based on the method presented in Yuksel, "Sample Elimination for
    /// Generating Poisson Disk Sample Sets", EUROGRAPHICS, 2015 The PointCloud
<<<<<<< HEAD
    /// pcl_init is used for sample elimination if given, otherwise a
    /// PointCloud is first uniformly sampled with init_number_of_points
    /// x number_of_points number of points.
    /// \param number_of_points defines Number of points that should be sampled.
    /// \param init_factor defines the factor for the initial uniformly sampled
    /// PointCloud. This init PointCloud is used for sample elimination. \param
    /// pcl defines the Initial PointCloud that is used for sample elimination.
    /// If this parameter is provided the init_factor is ignored.
=======
    /// \param pcl_init is used for sample elimination if given, otherwise a
    /// PointCloud is first uniformly sampled with \param init_number_of_points
    /// x \param number_of_points number of points.
    /// \param use_triangle_normal Set to true to assign the triangle
    /// normals to the returned points instead of the interpolated vertex
    /// normals. The triangle normals will be computed and added to the mesh
    /// if necessary.
>>>>>>> 304fc18b
    std::shared_ptr<PointCloud> SamplePointsPoissonDisk(
            size_t number_of_points,
            double init_factor = 5,
            const std::shared_ptr<PointCloud> pcl_init = nullptr,
            bool use_triangle_normal = false);

    /// Function to subdivide triangle mesh using the simple midpoint algorithm.
    /// Each triangle is subdivided into four triangles per iteration and the
    /// new vertices lie on the midpoint of the triangle edges.
    /// \param number_of_iterations defines a single iteration splits each
    /// triangle into four triangles that cover the same surface.
    std::shared_ptr<TriangleMesh> SubdivideMidpoint(
            int number_of_iterations) const;

    /// Function to subdivide triangle mesh using Loop's scheme.
    /// Cf. Charles T. Loop, "Smooth subdivision surfaces based on triangles",
    /// 1987. Each triangle is subdivided into four triangles per iteration.
    /// \param number_of_iterations defines a single iteration splits each
    /// triangle into four triangles that cover the same surface.
    std::shared_ptr<TriangleMesh> SubdivideLoop(int number_of_iterations) const;

    /// Function to simplify mesh using Vertex Clustering.
    /// The result can be a non-manifold mesh.
    /// \param voxel_size - The size of the voxel within vertices are pooled.
    /// \param contraction - Method to aggregate vertex information. Average
    /// computes a simple average, Quadric minimizes the distance to the
    /// adjacent planes.
    std::shared_ptr<TriangleMesh> SimplifyVertexClustering(
            double voxel_size,
            SimplificationContraction contraction =
                    SimplificationContraction::Average) const;

    /// Function to simplify mesh using Quadric Error Metric Decimation by
    /// Garland and Heckbert.
    /// \param target_number_of_triangles defines the number of triangles that
    /// the simplified mesh should have. It is not guranteed that this number
    /// will be reached.
    std::shared_ptr<TriangleMesh> SimplifyQuadricDecimation(
            int target_number_of_triangles) const;

    /// Function to select points from \param input TriangleMesh into
    /// output TriangleMesh
    /// Vertices with indices in \param indices are selected.
    /// \param indices defines Indices of vertices to be selected.
    std::shared_ptr<TriangleMesh> SelectDownSample(
            const std::vector<size_t> &indices) const;

    /// Function to crop pointcloud into output pointcloud
    /// All points with coordinates outside the bounding box \param bbox are
    /// clipped.
    /// \param bbox defines the input Axis Aligned Bounding Box.
    std::shared_ptr<TriangleMesh> Crop(
            const AxisAlignedBoundingBox &bbox) const;

    /// Function to crop pointcloud into output pointcloud
    /// All points with coordinates outside the bounding box \param bbox are
    /// clipped.
    /// \param bbox defines the input Oriented Bounding Box.
    std::shared_ptr<TriangleMesh> Crop(const OrientedBoundingBox &bbox) const;

    /// \brief Function that clusters connected triangles, i.e., triangles that
    /// are connected via edges are assigned the same cluster index.
    ///
    /// \return A vector that contains the cluster index per
    /// triangle, a second vector contains the number of triangles per
    /// cluster, and a third vector contains the surface area per cluster.
    std::tuple<std::vector<int>, std::vector<size_t>, std::vector<double>>
    ClusterConnectedTriangles() const;

    /// \brief This function removes the triangles with index in
    /// \p triangle_indices. Call \ref RemoveUnreferencedVertices to clean up
    /// vertices afterwards.
    ///
    /// \param triangle_indices Indices of the triangles that should be
    /// removed.
    void RemoveTrianglesByIndex(const std::vector<size_t> &triangle_indices);

    /// \brief This function removes the triangles that are masked in
    /// \p triangle_mask. Call \ref RemoveUnreferencedVertices to clean up
    /// vertices afterwards.
    ///
    /// \param triangle_mask Mask of triangles that should be removed.
    /// Should have same size as \ref triangles_.
    void RemoveTrianglesByMask(const std::vector<bool> &triangle_mask);

    /// \brief This function removes the vertices with index in
    /// \p vertex_indices. Note that also all triangles associated with the
    /// vertices are removeds.
    ///
    /// \param triangle_indices Indices of the triangles that should be
    /// removed.
    void RemoveVerticesByIndex(const std::vector<size_t> &vertex_indices);

    /// \brief This function removes the vertices that are masked in
    /// \p vertex_mask. Note that also all triangles associated with the
    /// vertices are removed..
    ///
    /// \param vertex_mask Mask of vertices that should be removed.
    /// Should have same size as \ref vertices_.
    void RemoveVerticesByMask(const std::vector<bool> &vertex_mask);

    /// \brief This function deforms the mesh using the method by
    /// Sorkine and Alexa, "As-Rigid-As-Possible Surface Modeling", 2007.
    ///
    /// \param constraint_vertex_indices Indices of the triangle vertices that
    /// should be constrained by the vertex positions in
    /// constraint_vertex_positions.
    /// \param constraint_vertex_positions Vertex positions used for the
    /// constraints.
    /// \param max_iter maximum number of iterations to minimize energy
    /// functional. \return The deformed TriangleMesh
    std::shared_ptr<TriangleMesh> DeformAsRigidAsPossible(
            const std::vector<int> &constraint_vertex_indices,
            const std::vector<Eigen::Vector3d> &constraint_vertex_positions,
            size_t max_iter) const;

    /// \brief Alpha shapes are a generalization of the convex hull. With
    /// decreasing alpha value the shape schrinks and creates cavities.
    /// See Edelsbrunner and Muecke, "Three-Dimensional Alpha Shapes", 1994.
    /// \param pcd PointCloud for what the alpha shape should be computed.
    /// \param alpha parameter to controll the shape. A very big value will
    /// give a shape close to the convex hull.
    /// \param tetra_mesh If not a nullptr, than uses this to construct the
    /// alpha shape. Otherwise, ComputeDelaunayTetrahedralization is called.
    /// \param pt_map Optional map from tetra_mesh vertex indices to pcd
    /// points.
    /// \return TriangleMesh of the alpha shape.
    static std::shared_ptr<TriangleMesh> CreateFromPointCloudAlphaShape(
            const PointCloud &pcd,
            double alpha,
            std::shared_ptr<TetraMesh> tetra_mesh = nullptr,
            std::vector<size_t> *pt_map = nullptr);

    /// Function that computes a triangle mesh from a oriented PointCloud \param
    /// pcd. This implements the Ball Pivoting algorithm proposed in F.
    /// Bernardini et al., "The ball-pivoting algorithm for surface
    /// reconstruction", 1999. The implementation is also based on the
    /// algorithms outlined in Digne, "An Analysis and Implementation of a
    /// Parallel Ball Pivoting Algorithm", 2014. The surface reconstruction is
    /// done by rolling a ball with a given radius (cf. \param radii) over the
    /// point cloud, whenever the ball touches three points a triangle is
    /// created.
    /// \param pcd defines the PointCloud from which the TriangleMesh surface is
    /// reconstructed. Has to contain normals. \param radii defines the radii of
    /// the ball that are used for the surface reconstruction.
    static std::shared_ptr<TriangleMesh> CreateFromPointCloudBallPivoting(
            const PointCloud &pcd, const std::vector<double> &radii);

    /// \brief Function that computes a triangle mesh from a oriented PointCloud
    /// pcd. This implements the Screened Poisson Reconstruction proposed in
    /// Kazhdan and Hoppe, "Screened Poisson Surface Reconstruction", 2013.
    /// This function uses the original implementation by Kazhdan. See
    /// https://github.com/mkazhdan/PoissonRecon
    ///
    /// \param pcd PointCloud with normals and optionally colors.
    /// \param depth Maximum depth of the tree that will be used for surface
    /// reconstruction. Running at depth d corresponds to solving on a grid
    /// whose resolution is no larger than 2^d x 2^d x 2^d. Note that since the
    /// reconstructor adapts the octree to the sampling density, the specified
    /// reconstruction depth is only an upper bound.
    /// \param width Specifies the
    /// target width of the finest level octree cells. This parameter is ignored
    /// if depth is specified.
    /// \param scale Specifies the ratio between the
    /// diameter of the cube used for reconstruction and the diameter of the
    /// samples' bounding cube. \param linear_fit If true, the reconstructor use
    /// linear interpolation to estimate the positions of iso-vertices.
    /// \return The estimated TriangleMesh, and per vertex densitie values that
    /// can be used to to trim the mesh.
    static std::tuple<std::shared_ptr<TriangleMesh>, std::vector<double>>
    CreateFromPointCloudPoisson(const PointCloud &pcd,
                                size_t depth = 8,
                                size_t width = 0,
                                float scale = 1.1f,
                                bool linear_fit = false);

    /// Factory function to create a tetrahedron mesh (trianglemeshfactory.cpp).
    /// the mesh centroid will be at (0,0,0) and \param radius defines the
    /// distance from the center to the mesh vertices.
    /// \param radius defines the distance from centroid to mesh vetices.
    static std::shared_ptr<TriangleMesh> CreateTetrahedron(double radius = 1.0);

    /// Factory function to create an octahedron mesh (trianglemeshfactory.cpp).
    /// the mesh centroid will be at (0,0,0) and \param radius defines the
    /// distance from the center to the mesh vertices.
    /// \param radius defines the distance from centroid to mesh vetices.
    static std::shared_ptr<TriangleMesh> CreateOctahedron(double radius = 1.0);

    /// Factory function to create an icosahedron mesh
    /// (trianglemeshfactory.cpp). the mesh centroid will be at (0,0,0) and
    /// \param radius defines the distance from the center to the mesh vertices.
    static std::shared_ptr<TriangleMesh> CreateIcosahedron(double radius = 1.0);

    /// Factory function to create a box mesh (TriangleMeshFactory.cpp)
    /// The left bottom corner on the front will be placed at (0, 0, 0).
    /// \param width is x-directional length
    /// \param height is y-directional length
    /// \param depth is z-directional length
    static std::shared_ptr<TriangleMesh> CreateBox(double width = 1.0,
                                                   double height = 1.0,
                                                   double depth = 1.0);

    /// Factory function to create a sphere mesh (TriangleMeshFactory.cpp)
    /// The sphere with radius will be centered at (0, 0, 0).
    /// Its axis is aligned with z-axis.
    /// \param radius defines radius of the sphere.
    /// \param resolution defines the resolution of the sphere. The longitues
    /// will be split into resolution segments (i.e. there are resolution + 1
    /// latitude lines including the north and south pole). The latitudes will
    /// be split into `2 * resolution segments (i.e. there are 2 * resolution
    /// longitude lines.)
    static std::shared_ptr<TriangleMesh> CreateSphere(double radius = 1.0,
                                                      int resolution = 20);

    /// Factory function to create a cylinder mesh (TriangleMeshFactory.cpp)
    /// The axis of the cylinder will be from (0, 0, -height/2) to (0, 0,
    /// height/2). The circle with  radius will be split into
    /// resolution segments. The height will be split into split
    /// segments.
    /// \param radius defines the radius of the cylinder.
    /// \param height defines the height of the cylinder.
    /// \param resolution defines that the circle will be split into resolution
    /// segments \param split defines that the height will be split into split
    /// segments.
    static std::shared_ptr<TriangleMesh> CreateCylinder(double radius = 1.0,
                                                        double height = 2.0,
                                                        int resolution = 20,
                                                        int split = 4);

    /// Factory function to create a cone mesh (TriangleMeshFactory.cpp)
    /// The axis of the cone will be from (0, 0, 0) to (0, 0, height).
    /// The circle with radius will be split into resolution
    /// segments. The height will be split into split segments.
    /// \param radius defines the radius of the cone.
    /// \param height defines the height of the cone.
    /// \param resolution defines that the circle will be split into resolution
    /// segments \param split defines that the height will be split into split
    /// segments.
    static std::shared_ptr<TriangleMesh> CreateCone(double radius = 1.0,
                                                    double height = 2.0,
                                                    int resolution = 20,
                                                    int split = 1);

    /// Factory function to create a torus mesh (TriangleMeshFactory.cpp)
    /// The torus will be centered at (0, 0, 0) and a radius of
    /// torus_radius. The tube of the torus will have a radius of
    /// tube_radius. The number of segments in radial and tubular direction are
    /// radial_resolution and tubular_resolution respectively.
    /// \param torus_radius defines the radius from the center of the torus to
    /// the center of the tube. \param tube_radius defines the radius of the
    /// torus tube. \param radial_resolution defines the he number of segments
    /// along the radial direction. \param tubular_resolution defines the number
    /// of segments along the tubular direction.
    static std::shared_ptr<TriangleMesh> CreateTorus(
            double torus_radius = 1.0,
            double tube_radius = 0.5,
            int radial_resolution = 30,
            int tubular_resolution = 20);

    /// Factory function to create an arrow mesh (TriangleMeshFactory.cpp)
    /// The axis of the cone with cone_radius will be along the z-axis.
    /// The cylinder with cylinder_radius is from
    /// (0, 0, 0) to (0, 0, cylinder_height), and
    /// the cone is from (0, 0, cylinder_height)
    /// to (0, 0, cylinder_height + cone_height).
    /// The cone will be split into resolution segments.
    /// The cylinder_height will be split into cylinder_split
    /// segments. The cone_height will be split into cone_split
    /// segments.
    /// \param cylinder_radius defines the radius of the cylinder.
    /// \param cone_radius defines the radius of the cone.
    /// \param cylinder_height defines the height of the cylinder. The cylinder
    /// is from (0, 0, 0) to (0, 0, cylinder_height) \param cone_height defines
    /// the height of the cone. The axis of the cone will be from (0, 0,
    /// cylinder_height) to (0, 0, cylinder_height + cone_height). \param
    /// resolution defines the cone will be split into resolution segments.
    /// \param cylinder_split defines the cylinder_height will be split into
    /// cylinder_split segments. \param cone_split defines the cone_height will
    /// be split into cone_split segments.
    static std::shared_ptr<TriangleMesh> CreateArrow(
            double cylinder_radius = 1.0,
            double cone_radius = 1.5,
            double cylinder_height = 5.0,
            double cone_height = 4.0,
            int resolution = 20,
            int cylinder_split = 4,
            int cone_split = 1);

    /// Factory function to create a coordinate frame mesh
    /// (TriangleMeshFactory.cpp).
    /// arrows respectively. \param size is the length of the axes.
    /// \param size defines the size of the coordinate frame.
    /// \param origin defines the origin of the cooridnate frame.
    static std::shared_ptr<TriangleMesh> CreateCoordinateFrame(
            double size = 1.0,
            const Eigen::Vector3d &origin = Eigen::Vector3d(0.0, 0.0, 0.0));

    /// Factory function to create a Moebius strip.
    /// \param length_split defines the number of segments along the Moebius
    /// strip. \param width_split defines the number of segments along the width
    /// of the Moebius strip. \param twists defines the number of twists of the
    /// strip.
    /// \param radius defines the radius of the Moebius strip.
    /// \param flatness controls the height of the strip.
    /// \param width controls the width of the Moebius strip.
    /// \param scale is used to scale the entire Moebius strip.
    static std::shared_ptr<TriangleMesh> CreateMoebius(int length_split = 70,
                                                       int width_split = 15,
                                                       int twists = 1,
                                                       double radius = 1,
                                                       double flatness = 1,
                                                       double width = 1,
                                                       double scale = 1);

protected:
    // Forward child class type to avoid indirect nonvirtual base
    TriangleMesh(Geometry::GeometryType type) : MeshBase(type) {}

    void FilterSmoothLaplacianHelper(
            std::shared_ptr<TriangleMesh> &mesh,
            const std::vector<Eigen::Vector3d> &prev_vertices,
            const std::vector<Eigen::Vector3d> &prev_vertex_normals,
            const std::vector<Eigen::Vector3d> &prev_vertex_colors,
            const std::vector<std::unordered_set<int>> &adjacency_list,
            double lambda,
            bool filter_vertex,
            bool filter_normal,
            bool filter_color) const;

    /// \brief Function that computes for each edge in the triangle mesh and
    /// passed as parameter edges_to_vertices the cot weight.
    ///
    /// \param edges_to_vertices map from edge to vector of neighbouring
    /// vertices.
    /// \param min_weight minimum weight returned. Weights smaller than this
    /// get clamped.
    /// \return cot weight per edge.
    std::unordered_map<Eigen::Vector2i,
                       double,
                       utility::hash_eigen::hash<Eigen::Vector2i>>
    ComputeEdgeWeightsCot(
            const std::unordered_map<Eigen::Vector2i,
                                     std::vector<int>,
                                     utility::hash_eigen::hash<Eigen::Vector2i>>
                    &edges_to_vertices,
            double min_weight = std::numeric_limits<double>::lowest()) const;

public:
    /// List of triangles denoted by the index of points forming the triangle.
    std::vector<Eigen::Vector3i> triangles_;
    /// Triangle normals.
    std::vector<Eigen::Vector3d> triangle_normals_;
    /// The set adjacency_list[i] contains the indices of adjacent vertices of
    /// vertex i.
    std::vector<std::unordered_set<int>> adjacency_list_;
    std::vector<Eigen::Vector2d> triangle_uvs_;
<<<<<<< HEAD
    /// Texture of the image
    Image texture_;
=======
    std::vector<int> triangle_material_ids_;
    std::vector<Image> textures_;
>>>>>>> 304fc18b
};

}  // namespace geometry
}  // namespace open3d<|MERGE_RESOLUTION|>--- conflicted
+++ resolved
@@ -96,10 +96,7 @@
         return HasTriangles() && triangle_uvs_.size() == 3 * triangles_.size();
     }
 
-<<<<<<< HEAD
     /// Returns `true` if the mesh has texture.
-    bool HasTexture() const { return !texture_.IsEmpty(); }
-=======
     bool HasTextures() const {
         bool is_all_texture_valid = std::accumulate(
                 textures_.begin(), textures_.end(), true,
@@ -111,7 +108,6 @@
         return HasTriangles() &&
                triangle_material_ids_.size() == triangles_.size();
     }
->>>>>>> 304fc18b
 
     /// Normalize both triangle normals and vertex normals to length 1.
     TriangleMesh &NormalizeNormals() {
@@ -356,30 +352,16 @@
             bool use_triangle_normal);
 
     /// Function to sample \param number_of_points points uniformly from the
-<<<<<<< HEAD
-    /// mesh.
-=======
     /// mesh. \param use_triangle_normal Set to true to assign the triangle
     /// normals to the returned points instead of the interpolated vertex
     /// normals. The triangle normals will be computed and added to the mesh
     /// if necessary.
->>>>>>> 304fc18b
     std::shared_ptr<PointCloud> SamplePointsUniformly(
             size_t number_of_points, bool use_triangle_normal = false);
 
-    /// Function to sample number_of_points points (blue noise).
+    /// Function to sample \param number_of_points points (blue noise).
     /// Based on the method presented in Yuksel, "Sample Elimination for
     /// Generating Poisson Disk Sample Sets", EUROGRAPHICS, 2015 The PointCloud
-<<<<<<< HEAD
-    /// pcl_init is used for sample elimination if given, otherwise a
-    /// PointCloud is first uniformly sampled with init_number_of_points
-    /// x number_of_points number of points.
-    /// \param number_of_points defines Number of points that should be sampled.
-    /// \param init_factor defines the factor for the initial uniformly sampled
-    /// PointCloud. This init PointCloud is used for sample elimination. \param
-    /// pcl defines the Initial PointCloud that is used for sample elimination.
-    /// If this parameter is provided the init_factor is ignored.
-=======
     /// \param pcl_init is used for sample elimination if given, otherwise a
     /// PointCloud is first uniformly sampled with \param init_number_of_points
     /// x \param number_of_points number of points.
@@ -387,7 +369,6 @@
     /// normals to the returned points instead of the interpolated vertex
     /// normals. The triangle normals will be computed and added to the mesh
     /// if necessary.
->>>>>>> 304fc18b
     std::shared_ptr<PointCloud> SamplePointsPoissonDisk(
             size_t number_of_points,
             double init_factor = 5,
@@ -743,14 +724,12 @@
     /// The set adjacency_list[i] contains the indices of adjacent vertices of
     /// vertex i.
     std::vector<std::unordered_set<int>> adjacency_list_;
+    /// List of uv coordinates per triangle.
     std::vector<Eigen::Vector2d> triangle_uvs_;
-<<<<<<< HEAD
-    /// Texture of the image
-    Image texture_;
-=======
+    /// List of material ids.
     std::vector<int> triangle_material_ids_;
+    /// Textures of the image.
     std::vector<Image> textures_;
->>>>>>> 304fc18b
 };
 
 }  // namespace geometry
